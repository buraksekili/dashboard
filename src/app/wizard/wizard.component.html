<div class="container">
  <div class="row">
    <h2 class="component-heading">Create a Kubernetes Cluster</h2>
  </div>
</div>


<div class="container">
  <div class="wizard-content">
    <div class="wizard-step" [ngClass]="{'active': currentStep === 0, 'done': currentStep > 0, 'tbd': currentStep < 0}">
      <span *ngIf="currentStep > 0" class="wizard-step-circle fa fa-check" aria-hidden="true" [style.cursor]="'pointer'"  (click)="gotoStep(0)"></span>
      <span *ngIf="currentStep <= 0" class="wizard-step-circle">1</span>
      <div class="wizard-step-body">
        <h4>Name your Kubernetes cluster</h4>
        <div [hidden]="currentStep !== 0">
          <div class="wizard-box-text">This is how you will identify your Kubernetes cluster instance. Choose a name that is easy for you to remember.</div>
          <form [formGroup]="clusterNameForm" novalidate>
            <div class="col-xs-8 form-group" [ngClass]="{'has-danger': !clusterNameForm.controls.clustername.valid, 'has-success': clusterNameForm.controls.clustername.valid}">
              <input id="clustername" formControlName="clustername" type="text" class="form-control" title="clusterName">
              <small class="form-text text-primary" style="cursor: pointer;" (click)="refreshName()">Generate name</small>
            </div>
          </form>
        </div>
      </div>
    </div>

    <div class="wizard-step" [ngClass]="{'active': currentStep === 1, 'done': currentStep > 1, 'tbd': currentStep < 1}">
      <span *ngIf="currentStep > 1" class="wizard-step-circle fa fa-check" aria-hidden="true" [style.cursor]="'pointer'" (click)="gotoStep(1)"></span>
      <span *ngIf="currentStep <= 1" class="wizard-step-circle">2</span>
      <div class="wizard-step-body">
        <h4>Select the cloud provider for your nodes</h4>
        <div [hidden]="currentStep !== 1">
          <div class="wizard-box-text">This is the cloud provider the Kubernetes nodes are deployed in by Kubermatic.
            Your nodes can be placed in any cloud you like, but for performance reasons as near to the master as possible.</div>
          <div class="row justify-content-center">
            <div *ngFor="let cloud of supportedNodeProviders; let i = index;" class="col-sm wizard-box wizard-box-completed"
                 [ngClass]="{'selected': selectedCloud === cloud, 'wizard-box-color_primary': i % 2 === 0, 'wizard-box-color_secondary': i % 2 !== 0}"
                 (click)="selectCloud(cloud)">
              <div class="col-xs wizard-box-content justify-content-center">
                <img class="cloud-logo" src="/assets/images/clouds/{{cloud}}.png" alt="{{cloud}}">
              </div>
            </div>
          </div>
        </div>
      </div>
    </div>

    <div class="wizard-step" [ngClass]="{'active': currentStep === 2, 'done': currentStep > 2, 'tbd': currentStep < 2}">
      <span *ngIf="currentStep > 2" class="wizard-step-circle fa fa-check" aria-hidden="true" [style.cursor]="'pointer'" (click)="gotoStep(2)"></span>
      <span *ngIf="currentStep <= 2" class="wizard-step-circle">3</span>
      <div class="wizard-step-body">
        <h4>Select the datacenter of your cloud provider</h4>
        <div [hidden]="currentStep !== 2">
          <div class="wizard-box-text">This is the cloud provider the Kubernetes nodes are deployed in by Kubermatic.
            Your nodes can be placed in any cloud you like, but for performance reasons as near to the master as possible.</div>

          <div [hidden]="selectedCloud === 'bringyourown'">
            <div class="row justify-content-center">
              <div *ngFor="let dc of groupedDatacenters[selectedCloud]; let i = index;" class="col-xs-6 wizard-box wizard-box-completed"
                   [ngClass]="{'selected': !!selectedCloudRegion && selectedCloudRegion.metadata.name === dc.metadata.name, 'wizard-box-color_primary': i % 2 === 0, 'wizard-box-color_secondary': i % 2 !== 0}"
                   (click)="selectCloudRegion(dc)">

                <div class="col-xs wizard-box-content justify-content-center">
                  <img class="dc-logo" src="/assets/images/clouds/{{selectedCloud}}.png" alt="{{dc.spec.provider}}">
                  <div class="name">
                    {{dc.metadata.name}}
                  </div>
                  <div class="location">
                    {{dc.spec.location}}
                  </div>
                  <img class="location-flag" src="/assets/images/flags/32/{{dc.spec.country}}.png" alt="{{dc.spec.country}}" />
                </div>
              </div>
            </div>
          </div>

          <div [hidden]="selectedCloud !== 'bringyourown'" class="col-xs-8">
            <div class="wizard-box-text">
              You <i>bring your own</i> nodes, how you like, whereever you like. You are on your own, but
              you have full flexibility. Install the nodes on any cloud provider of your choice or in your
              own datacenter or on bare-metal.
            </div>
            <div class="wizard-box-text">
              Only requirement for now: your provider has to support Ubuntu 16.04 and a private network.
            </div>
            <div class="wizard-box-text">
              Instructions will be provided in the cluster details.
            </div>
            <div class="wizard-box-text-primary">
              <label style="cursor: pointer;"><input type="checkbox" value="" [(ngModel)]="acceptBringYourOwn">Fantastic, this is exactly what I want.</label>
            </div>
          </div>
        </div>

      </div>
    </div>

    <div class="wizard-step" [ngClass]="{'active': currentStep === 3, 'done': currentStep > 3, 'tbd': currentStep < 3}">
      <span *ngIf="currentStep > 3" class="wizard-step-circle fa fa-check" aria-hidden="true" [style.cursor]="'pointer'" (click)="gotoStep(3)"></span>
      <span *ngIf="currentStep <= 3" class="wizard-step-circle">4</span>
      <div class="wizard-step-body">
        <h4>Provide credentials & Settings</h4>
        <div [hidden]="currentStep !== 3">

          <div [hidden]="selectedCloud !== 'aws'" class="col-xs-8">
            <div class="wizard-box-text">
              We need a AWS Access Key and Secret Access Key <b>with write access</b>.
              You can create one
              <a target="_new" href="http://docs.aws.amazon.com/general/latest/gr/managing-aws-access-keys.html">here</a>.
              <br>
              Moreover, select at least one Authorized SSH Key from your AWS account.
              You can add more <a target="_new" href="https://console.aws.amazon.com/ec2/v2/home?region={{selectedCloudRegion}}#KeyPairs:sort=keyName">here</a>.
            </div>

            <form [formGroup]="awsForm" novalidate>
              <div class="form-group" [ngClass]="{'has-danger': !awsForm.controls.access_key_id.valid && awsForm.controls.access_key_id.touched, 'has-success': awsForm.controls.access_key_id.valid}">
                <label for="access_key_id" class="form-text text-muted">Access Key ID:</label>
                <input id="access_key_id" formControlName="access_key_id" type="text" class="form-control">
                <small class="form-text text-danger" [hidden]="awsForm.controls.access_key_id.valid || !awsForm.controls.access_key_id.touched">Access Key ID must be between 16 and 32 characters long.</small>
              </div>
              <div class="form-group" [ngClass]="{'has-danger': !awsForm.controls.secret_access_key.valid && awsForm.controls.secret_access_key.touched, 'has-success': awsForm.controls.secret_access_key.valid}">
                <label for="secret_access_key" class="form-text text-muted">Secret Access Key:</label>
                <input id="secret_access_key" formControlName="secret_access_key" type="text" class="form-control">
                <small class="form-text text-danger" [hidden]="awsForm.controls.secret_access_key.valid || !awsForm.controls.secret_access_key.touched">Secret access key is required.</small>
              </div>
              <div class="form-group">
                <label for="ssh_key" class="form-text text-muted">Authorized SSH Key:</label>
                <select class="form-control" id="ssh_key" name="sshKeys" formControlName="ssh_key">
                  <option value="" disabled="true" [selected]="!node_size">Please enter credentials and select a SSH Key!</option>
                  <option *ngFor="let key of sshKeys" [value]="key.KeyName">{{key.KeyName + ' - ' + key.KeyFingerprint}}</option>
                </select>
                <small class="form-text text-muted">In addition, one more SSH key is authorized automatically for the Kubernetes apiserver
                  to provide kubectl logs, port-forward and exec functionality.</small>
                <div class="form-text text-danger" *ngIf="selectedCloudProviderApiError">Connection error: {{ selectedCloudProviderApiError }}</div>
              </div>
              <div class="form-group" [ngClass]="{'has-danger': !awsForm.controls.node_count.valid && awsForm.controls.node_count.touched, 'has-success': awsForm.controls.node_count.valid}">
                <label for="aws_node_count" class="form-text text-muted">Node count:</label>
                <div class="range">
                  <input id="aws_node_count" name="range" formControlName="node_count" type="range" min="1" max="20" class="form-control">
                  <output>{{ awsForm.controls.node_count.value }}</output>
                </div>
                <small class="form-text text-danger"  [hidden]="awsForm.controls.node_count.valid || !awsForm.controls.node_count.touched">Node count is required.</small>
              </div>
              <div class="form-group">
                <label for="node_size" class="form-text text-muted">Node Size:</label>
                <select class="form-control" id="node_size" name="nodeSize" formControlName="node_size">
                  <option value="" disabled="true" [selected]="!node_size">Please select a node size!</option>
                  <option *ngFor="let size of nodeSize; let i = index;" [value]="size"> {{size}}</option>
                </select>
                <small class="form-text text-muted">In addition, one more SSH key is authorized automatically for the Kubernetes apiserver
                  to provide kubectl logs, port-forward and exec functionality.</small>
                <div class="form-text text-danger" *ngIf="selectedCloudProviderApiError">Connection error: {{ selectedCloudProviderApiError }}</div>
              </div>

            </form>
          </div>

          <div [hidden]="selectedCloud !== 'digitalocean'" class="col-xs-8">
            <div class="wizard-box-text">
              We need a DigitalOcean Personal Access Token <b>with write access</b>.
              You can create one <a target="_new" href="https://cloud.digitalocean.com/settings/api/tokens/new">here</a>.
              <br>
              Moreover, select at least one Authorized SSH Key from your DigitalOcean account.
              You can add more <a target="_new" href="https://cloud.digitalocean.com/settings/security">here</a>.
            </div>

            <form [formGroup]="digitalOceanForm" novalidate>
              <div class="form-group" [ngClass]="{'has-danger': !digitalOceanForm.controls.access_token.valid && digitalOceanForm.controls.access_token.touched, 'has-success': digitalOceanForm.controls.access_token.valid}">
                <label for="access_token" class="form-text text-muted">Personal Access Token:</label>
                <input id="access_token" formControlName="access_token" type="text" class="form-control">
                <small class="form-text text-danger" [hidden]="digitalOceanForm.controls.access_token.valid || !digitalOceanForm.controls.access_token.touched">DigitalOcean Personal Access Tokens must be exactly 64 characters long.</small>
              </div>
              <div class="form-group">
                <label for="digitalocean_ssh_key" class="form-text text-muted">Authorized SSH Key:</label>
                <select class="form-control" id="digitalocean_ssh_key" name="sshKeys" formControlName="ssh_key"></select>
                <small class="form-text text-muted">In addition, one more SSH key is authorized automatically for the Kubernetes apiserver
                  to provide kubectl logs, port-forward and exec functionality.</small>
                <div class="form-text text-danger" *ngIf="selectedCloudProviderApiError">Connection error: {{ selectedCloudProviderApiError }}</div>
              </div>
              <div class="form-group" [ngClass]="{'has-danger': !digitalOceanForm.controls.node_count.valid && digitalOceanForm.controls.node_count.touched, 'has-success': digitalOceanForm.controls.node_count.valid}">
                <label for="digitalocean_node_count" class="form-text text-muted">Node count:</label>
                <div class="range">
                  <input id="digitalocean_node_count" name="range" formControlName="node_count" type="range" min="1" max="20" class="form-control">
                  <output>{{ digitalOceanForm.controls.node_count.value }}</output>
                </div>
                <small class="form-text text-danger"  [hidden]="digitalOceanForm.controls.node_count.valid || !digitalOceanForm.controls.node_count.touched">Node count is required.</small>
              </div>
            </form>
          </div>

          <div [hidden]="selectedCloud !== 'bringyourown'" class="col-xs-8">
            <div class="wizard-box-text">
              You provide your own nodes. We don't need your credentials, but we also cannot help you. Deal?<br>
              For non-interactive installation of the kubermatic debian package, you have to tell us about the
              private network interface of your nodes. It will be used for the
              <a href="https://github.com/coreos/flannel">Flannel</a> network traffic.
            </div>

            <form [formGroup]="bringYourOwnForm" novalidate>
              <div class="form-group" [ngClass]="{'has-danger': !bringYourOwnForm.controls.pif.valid, 'has-success': bringYourOwnForm.controls.pif.valid}">
                <label for="pif" class="form-text text-muted">Private network interface:</label>
                <input id="pif" formControlName="pif" type="text" class="form-control">
                <small class="form-text text-muted">Must be a Linux network device name, e.g. eth1 or eth0:1.</small>
              </div>
            </form>
          </div>
        </div>
      </div>
    </div>

    <div class="wizard-step" [ngClass]="{'active': currentStep === 4, 'done': currentStep > 4, 'tbd': currentStep < 4}">
      <span *ngIf="currentStep > 4" class="wizard-step-circle fa fa-check" aria-hidden="true" [style.cursor]="'pointer'" (click)="gotoStep(4)"></span>
      <span *ngIf="currentStep <= 4" class="wizard-step-circle">5</span>
      <div class="wizard-step-body">
        <h4>Summary</h4>
        <div [hidden]="currentStep !== 4">
          <div class="row justify-content-center">

            <div class="justify-content-center">
              <div class="wizard-box-title">Cluster name</div>
              <div class="col-xs-6 wizard-box wizard-box-completed wizard-box-color_secondary">
                <div class="col-xs wizard-box-content justify-content-center">
                  <div class="cluster-name">
                    {{ clusterNameForm.controls.clustername.value }}
                  </div>
                </div>
              </div>
            </div>

            <div [hidden]="selectedCloud === 'bringyourown'" class="justify-content-center" *ngIf="selectedCloudRegion">
              <div class="wizard-box-title">Datacenter of nodes</div>
              <div class="col-xs-6 wizard-box wizard-box-completed wizard-box-color_secondary">
                <div class="col-xs wizard-box-content justify-content-center">
                  <img class="dc-logo" src="/assets/images/clouds/{{selectedCloud}}.png" alt="{{selectedCloudRegion.spec.provider}}">
                  <div class="name">
                    {{selectedCloudRegion.metadata.name}}
                  </div>
                  <div class="location">
                    {{selectedCloudRegion.spec.location}}
                  </div>
                  <img class="location-flag" src="/assets/images/flags/32/{{selectedCloudRegion.spec.country}}.png" alt="{{selectedCloudRegion.spec.country}}" />
                </div>
              </div>
            </div>

            <div [hidden]="selectedCloud === 'bringyourown'" class="justify-content-center">
              <div class="wizard-box-title">Node count</div>
              <div class="col-xs-6 wizard-box wizard-box-completed wizard-box-color_secondary">
                <div class="col-xs wizard-box-content justify-content-center">
                  <div class="node-count">
                    {{getNodeCount()}}
                    {{getNodeSize()}}
                  </div>
                </div>
              </div>
            </div>

            <div [hidden]="selectedCloud !== 'bringyourown'" class="justify-content-center">
              <div class="wizard-box-title">Datacenter of nodes</div>
              <div class="col-sm wizard-box wizard-box-completed wizard-box-color_secondary">
                <div class="col-xs wizard-box-content justify-content-center">
                  <img class="cloud-logo" src="/assets/images/clouds/{{selectedCloud}}.png" alt="{{selectedCloud}}">
                </div>
              </div>
            </div>
          </div>

<<<<<<< HEAD
          <div class="row justify-content-center">
            <button class="btn btn-outline-warning col-xs-8 justify-content-center">Create cluster</button>
=======
          <div class="row flex-items-xs-center">
            <button class="btn btn-outline-warning col-xs-8 flex-items-xs-center" (click)="createClusterAndNode()" >Create cluster</button>
>>>>>>> 98e435e4
          </div>
        </div>
      </div>
    </div>

  </div>

  <div class="wizard-footer btn-group row" role="group" aria-label="navigation">
    <button type="button" class="col-xs-6 btn btn-primary" (click)="stepBack()" [disabled]="!canStepBack()">
      <i class="fa fa-chevron-left" style="margin-right: 5px;" aria-hidden="true"></i>Back
    </button>
    <button type="button" class="col-xs-6 btn btn-success" (click)="stepForward()" [disabled]="!canStepForward()">
      Next<i class="fa fa-chevron-right" style="margin-left: 5px;" aria-hidden="true"></i>
    </button>
  </div>

</div><|MERGE_RESOLUTION|>--- conflicted
+++ resolved
@@ -1,6 +1,6 @@
 <div class="container">
-  <div class="row">
-    <h2 class="component-heading">Create a Kubernetes Cluster</h2>
+  <div class="row flex-items-xs-center">
+    <h2 class="wizard-headline">Create a Kubernetes Cluster</h2>
   </div>
 </div>
 
@@ -15,7 +15,7 @@
         <div [hidden]="currentStep !== 0">
           <div class="wizard-box-text">This is how you will identify your Kubernetes cluster instance. Choose a name that is easy for you to remember.</div>
           <form [formGroup]="clusterNameForm" novalidate>
-            <div class="col-xs-8 form-group" [ngClass]="{'has-danger': !clusterNameForm.controls.clustername.valid, 'has-success': clusterNameForm.controls.clustername.valid}">
+            <div class="col-xs-8 form-group" [ngClass]="{'has-danger': !clusterNameForm.controls.clustername.valid, 'has-warning': clusterNameForm.controls.clustername.valid}">
               <input id="clustername" formControlName="clustername" type="text" class="form-control" title="clusterName">
               <small class="form-text text-primary" style="cursor: pointer;" (click)="refreshName()">Generate name</small>
             </div>
@@ -32,11 +32,11 @@
         <div [hidden]="currentStep !== 1">
           <div class="wizard-box-text">This is the cloud provider the Kubernetes nodes are deployed in by Kubermatic.
             Your nodes can be placed in any cloud you like, but for performance reasons as near to the master as possible.</div>
-          <div class="row justify-content-center">
+          <div class="row flex-items-xs-center">
             <div *ngFor="let cloud of supportedNodeProviders; let i = index;" class="col-sm wizard-box wizard-box-completed"
                  [ngClass]="{'selected': selectedCloud === cloud, 'wizard-box-color_primary': i % 2 === 0, 'wizard-box-color_secondary': i % 2 !== 0}"
                  (click)="selectCloud(cloud)">
-              <div class="col-xs wizard-box-content justify-content-center">
+              <div class="col-xs wizard-box-content flex-items-xs-center">
                 <img class="cloud-logo" src="/assets/images/clouds/{{cloud}}.png" alt="{{cloud}}">
               </div>
             </div>
@@ -55,12 +55,12 @@
             Your nodes can be placed in any cloud you like, but for performance reasons as near to the master as possible.</div>
 
           <div [hidden]="selectedCloud === 'bringyourown'">
-            <div class="row justify-content-center">
+            <div class="row flex-items-xs-center">
               <div *ngFor="let dc of groupedDatacenters[selectedCloud]; let i = index;" class="col-xs-6 wizard-box wizard-box-completed"
                    [ngClass]="{'selected': !!selectedCloudRegion && selectedCloudRegion.metadata.name === dc.metadata.name, 'wizard-box-color_primary': i % 2 === 0, 'wizard-box-color_secondary': i % 2 !== 0}"
                    (click)="selectCloudRegion(dc)">
 
-                <div class="col-xs wizard-box-content justify-content-center">
+                <div class="col-xs wizard-box-content flex-items-xs-center">
                   <img class="dc-logo" src="/assets/images/clouds/{{selectedCloud}}.png" alt="{{dc.spec.provider}}">
                   <div class="name">
                     {{dc.metadata.name}}
@@ -214,12 +214,12 @@
       <div class="wizard-step-body">
         <h4>Summary</h4>
         <div [hidden]="currentStep !== 4">
-          <div class="row justify-content-center">
-
-            <div class="justify-content-center">
+          <div class="row flex-items-xs-center">
+
+            <div class="flex-items-xs-center">
               <div class="wizard-box-title">Cluster name</div>
               <div class="col-xs-6 wizard-box wizard-box-completed wizard-box-color_secondary">
-                <div class="col-xs wizard-box-content justify-content-center">
+                <div class="col-xs wizard-box-content flex-items-xs-center">
                   <div class="cluster-name">
                     {{ clusterNameForm.controls.clustername.value }}
                   </div>
@@ -227,10 +227,10 @@
               </div>
             </div>
 
-            <div [hidden]="selectedCloud === 'bringyourown'" class="justify-content-center" *ngIf="selectedCloudRegion">
+            <div [hidden]="selectedCloud === 'bringyourown'" class="flex-items-xs-center" *ngIf="selectedCloudRegion">
               <div class="wizard-box-title">Datacenter of nodes</div>
               <div class="col-xs-6 wizard-box wizard-box-completed wizard-box-color_secondary">
-                <div class="col-xs wizard-box-content justify-content-center">
+                <div class="col-xs wizard-box-content flex-items-xs-center">
                   <img class="dc-logo" src="/assets/images/clouds/{{selectedCloud}}.png" alt="{{selectedCloudRegion.spec.provider}}">
                   <div class="name">
                     {{selectedCloudRegion.metadata.name}}
@@ -243,10 +243,10 @@
               </div>
             </div>
 
-            <div [hidden]="selectedCloud === 'bringyourown'" class="justify-content-center">
+            <div [hidden]="selectedCloud === 'bringyourown'" class="flex-items-xs-center">
               <div class="wizard-box-title">Node count</div>
               <div class="col-xs-6 wizard-box wizard-box-completed wizard-box-color_secondary">
-                <div class="col-xs wizard-box-content justify-content-center">
+                <div class="col-xs wizard-box-content flex-items-xs-center">
                   <div class="node-count">
                     {{getNodeCount()}}
                     {{getNodeSize()}}
@@ -255,23 +255,18 @@
               </div>
             </div>
 
-            <div [hidden]="selectedCloud !== 'bringyourown'" class="justify-content-center">
+            <div [hidden]="selectedCloud !== 'bringyourown'" class="flex-items-xs-center">
               <div class="wizard-box-title">Datacenter of nodes</div>
               <div class="col-sm wizard-box wizard-box-completed wizard-box-color_secondary">
-                <div class="col-xs wizard-box-content justify-content-center">
+                <div class="col-xs wizard-box-content flex-items-xs-center">
                   <img class="cloud-logo" src="/assets/images/clouds/{{selectedCloud}}.png" alt="{{selectedCloud}}">
                 </div>
               </div>
             </div>
           </div>
 
-<<<<<<< HEAD
-          <div class="row justify-content-center">
-            <button class="btn btn-outline-warning col-xs-8 justify-content-center">Create cluster</button>
-=======
           <div class="row flex-items-xs-center">
-            <button class="btn btn-outline-warning col-xs-8 flex-items-xs-center" (click)="createClusterAndNode()" >Create cluster</button>
->>>>>>> 98e435e4
+            <button class="btn btn-outline-warning col-xs-8 flex-items-xs-center" (click)="createClusterAndNode()>Create cluster</button>
           </div>
         </div>
       </div>
