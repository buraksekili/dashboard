--- conflicted
+++ resolved
@@ -8,19 +8,15 @@
 import { KubermaticComponent } from "./kubermatic.component";
 import { NavigationComponent } from "./navigation/navigation.component";
 import { FrontpageComponent } from "./frontpage/frontpage.component";
-<<<<<<< HEAD
 import { WizardComponent } from "./wizard/wizard.component";
 import { RegionComponent } from './wizard/region/region.component';
 import { ClusterComponent } from './cluster/cluster.component';
 import { ClusterListComponent } from './cluster-list/cluster-list.component';
 import { ClusterItemComponent } from './cluster-list/cluster-item/cluster-item.component';
 import { NodeComponent } from './cluster/node/node.component';
-=======
 import { DashboardComponent } from "./dashboard/dashboard.component";
 import { BreadcrumbsComponent } from "./breadcrumbs/breadcrumbs.component";
-import { WizardComponent } from "./wizard/wizard.component";
 import { ProfileComponent } from "./profile/profile.component";
->>>>>>> 9e7bc447
 
 import { Auth } from "./auth/auth.service";
 import { appRoutes } from "./app.routing";
@@ -29,10 +25,6 @@
 import { CustomFormsModule } from "ng2-validation";
 
 import { ApiService } from "./api/api.service";
-<<<<<<< HEAD
-
-=======
->>>>>>> 9e7bc447
 import { ClusterNameGenerator } from "./util/name-generator.service";
 import { StoreModule } from "@ngrx/store";
 import { combinedReducer } from "./reducers/index";
@@ -56,15 +48,13 @@
     DashboardComponent,
     BreadcrumbsComponent,
     WizardComponent,
-<<<<<<< HEAD
     ClusterComponent,
     ClusterListComponent,
     NodeComponent,
     ClusterItemComponent,
-    RegionComponent
-=======
+    RegionComponent,
     ProfileComponent
->>>>>>> 9e7bc447
+
   ],
   providers: [
     AUTH_PROVIDERS,
